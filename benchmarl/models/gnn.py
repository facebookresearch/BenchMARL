--- conflicted
+++ resolved
@@ -24,29 +24,6 @@
 if _has_torch_geometric:
     import torch_geometric
     from torch_geometric.transforms import BaseTransform
-<<<<<<< HEAD
-
-    class _RelVel(BaseTransform):
-        """Transform that reads graph.vel and writes node1.vel - node2.vel in the edge attributes"""
-
-        def __init__(self):
-            pass
-
-        def __call__(self, data):
-            (row, col), vel, pseudo = data.edge_index, data.vel, data.edge_attr
-
-            cart = vel[row] - vel[col]
-            cart = cart.view(-1, 1) if cart.dim() == 1 else cart
-
-            if pseudo is not None:
-                pseudo = pseudo.view(-1, 1) if pseudo.dim() == 1 else pseudo
-                data.edge_attr = torch.cat([pseudo, cart.type_as(pseudo)], dim=-1)
-            else:
-                data.edge_attr = cart
-            return data
-
-=======
->>>>>>> 93d15a3e
 
     class _RelVel(BaseTransform):
         """Transform that reads graph.vel and writes node1.vel - node2.vel in the edge attributes"""
@@ -140,24 +117,17 @@
         gnn_class: Type[torch_geometric.nn.MessagePassing],
         gnn_kwargs: Optional[dict],
         position_key: Optional[str],
-<<<<<<< HEAD
-        velocity_key: Optional[str],
-=======
         exclude_pos_from_node_features: bool,
         velocity_key: Optional[str],
         edge_radius: Optional[float],
->>>>>>> 93d15a3e
         **kwargs,
     ):
         self.topology = topology
         self.self_loops = self_loops
         self.position_key = position_key
         self.velocity_key = velocity_key
-<<<<<<< HEAD
-=======
         self.exclude_pos_from_node_features = exclude_pos_from_node_features
         self.edge_radius = edge_radius
->>>>>>> 93d15a3e
 
         super().__init__(**kwargs)
 
@@ -182,12 +152,8 @@
             [
                 spec.shape[-1]
                 for key, spec in self.input_spec.items(True, True)
-<<<<<<< HEAD
-                if _unravel_key_to_tuple(key)[-1] not in (velocity_key, position_key)
-=======
                 if _unravel_key_to_tuple(key)[-1]
                 not in ((position_key) if self.exclude_pos_from_node_features else ())
->>>>>>> 93d15a3e
             ]
         )  # Input keys not ending with `velocity_key` and `position_key`
         self.output_features = self.output_leaf_spec.shape[-1]
@@ -233,11 +199,8 @@
             raise ValueError(
                 f"Got topology: {self.topology} but only available options are {TOPOLOGY_TYPES}"
             )
-<<<<<<< HEAD
-=======
         if self.topology == "from_pos" and self.position_key is None:
             raise ValueError("If topology is from_pos, position_key must be provided")
->>>>>>> 93d15a3e
 
         if not self.input_has_agent_dim:
             raise ValueError(
@@ -282,13 +245,9 @@
                 tensordict.get(in_key)
                 for in_key in self.in_keys
                 if _unravel_key_to_tuple(in_key)[-1]
-<<<<<<< HEAD
-                not in (self.position_key, self.velocity_key)
-=======
                 not in (
                     (self.position_key) if self.exclude_pos_from_node_features else ()
                 )
->>>>>>> 93d15a3e
             ],
             dim=-1,
         )
@@ -317,10 +276,6 @@
 
         batch_size = input.shape[:-2]
 
-<<<<<<< HEAD
-        graph = batch_from_dense_to_ptg(
-            x=input, edge_index=self.edge_index, pos=pos, vel=vel
-=======
         graph = _batch_from_dense_to_ptg(
             x=input,
             edge_index=self.edge_index,
@@ -328,7 +283,6 @@
             vel=vel,
             self_loops=self.self_loops,
             edge_radius=self.edge_radius,
->>>>>>> 93d15a3e
         )
         forward_gnn_params = {
             "x": graph.x,
@@ -378,13 +332,6 @@
         return tensordict
 
 
-<<<<<<< HEAD
-def batch_from_dense_to_ptg(
-    x: Tensor,
-    edge_index: Tensor,
-    pos: Tensor = None,
-    vel: Tensor = None,
-=======
 def _get_edge_index(topology: str, self_loops: bool, n_agents: int, device: str):
     if topology == "full":
         adjacency = torch.ones(n_agents, n_agents, device=device, dtype=torch.long)
@@ -415,7 +362,6 @@
     pos: Tensor = None,
     vel: Tensor = None,
     edge_radius: Optional[float] = None,
->>>>>>> 93d15a3e
 ) -> torch_geometric.data.Batch:
     batch_size = prod(x.shape[:-2])
     n_agents = x.shape[-2]
@@ -455,10 +401,6 @@
     graphs = graphs.to(x.device)
     if pos is not None:
         graphs = torch_geometric.transforms.Cartesian(norm=False)(graphs)
-<<<<<<< HEAD
-    if pos is not None:
-=======
->>>>>>> 93d15a3e
         graphs = torch_geometric.transforms.Distance(norm=False)(graphs)
     if vel is not None:
         graphs = _RelVel()(graphs)
@@ -481,9 +423,6 @@
     velocity_key: Optional[str] = None
     edge_radius: Optional[float] = None
 
-    position_key: Optional[str] = None
-    velocity_key: Optional[str] = None
-
     @staticmethod
     def associated_class():
         return Gnn