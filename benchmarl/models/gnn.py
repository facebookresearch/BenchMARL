#  Copyright (c) Meta Platforms, Inc. and affiliates.
#
#  This source code is licensed under the license found in the
#  LICENSE file in the root directory of this source tree.
#

from __future__ import annotations

import importlib
import inspect
import warnings
from dataclasses import dataclass, MISSING
from math import prod
from typing import Optional, Type

import torch
from tensordict import TensorDictBase
from tensordict.utils import _unravel_key_to_tuple
from torch import nn, Tensor

from benchmarl.models.common import Model, ModelConfig

_has_torch_geometric = importlib.util.find_spec("torch_geometric") is not None
if _has_torch_geometric:
    import torch_geometric
    from torch_geometric.transforms import BaseTransform

    class _RelVel(BaseTransform):
        """Transform that reads graph.vel and writes node1.vel - node2.vel in the edge attributes"""

        def __init__(self):
            pass

        def __call__(self, data):
            (row, col), vel, pseudo = data.edge_index, data.vel, data.edge_attr

            cart = vel[row] - vel[col]
            cart = cart.view(-1, 1) if cart.dim() == 1 else cart

            if pseudo is not None:
                pseudo = pseudo.view(-1, 1) if pseudo.dim() == 1 else pseudo
                data.edge_attr = torch.cat([pseudo, cart.type_as(pseudo)], dim=-1)
            else:
                data.edge_attr = cart
            return data


TOPOLOGY_TYPES = {"full", "empty", "from_pos"}


class Gnn(Model):
    """A GNN model.

    GNN models can be used as "decentralized" actors or critics.

    Args:
        topology (str): Topology of the graph adjacency matrix. Options: "full", "empty", "from_pos". "from_pos" builds
            the topology dynamically based on ``position_key`` and ``edge_radius``.
        self_loops (str): Whether the resulting adjacency matrix will have self loops.
        gnn_class (Type[torch_geometric.nn.MessagePassing]): the gnn convolution class to use
        gnn_kwargs (dict, optional): the dict of arguments to pass to the gnn conv class
        position_key (str, optional): if provided, it will need to match a leaf key in the env observation spec
            representing the agent position. This key will not be processed as a node feature, but it will used to construct
            edge features. In particular it be used to compute relative positions (``pos_node_1 - pos_node_2``) and a
            one-dimensional distance for all neighbours in the graph.
<<<<<<< HEAD
        exclude_pos_from_node_features (bool): If ``position_key`` is provided,
=======
        exclude_pos_from_node_features (optional, bool): If ``position_key`` is provided,
>>>>>>> 43a99c69
            wether to use it just to compute edge features or also include it in node features.
        velocity_key (str, optional): if provided, it will need to match a leaf key in the env observation spec
            representing the agent velocity. This key will not be processed as a node feature, but it will used to construct
            edge features. In particular it be used to compute relative velocities (``vel_node_1 - vel_node_2``) for all neighbours
            in the graph.
        edge_radius (float, optional): If topology is ``"from_pos"`` the radius to use to build the agent graph.
            Agents within this radius distance will be neighnours.

    Examples:

        .. code-block:: python

            import torch_geometric
            from torch import nn
            from benchmarl.algorithms import IppoConfig
            from benchmarl.environments import VmasTask
            from benchmarl.experiment import Experiment, ExperimentConfig
            from benchmarl.models import SequenceModelConfig, GnnConfig, MlpConfig
            experiment = Experiment(
                algorithm_config=IppoConfig.get_from_yaml(),
                model_config=GnnConfig(
                    topology="full",
                    self_loops=False,
                    gnn_class=torch_geometric.nn.conv.GATv2Conv,
                    gnn_kwargs={},
                ),
                critic_model_config=SequenceModelConfig(
                    model_configs=[
                        MlpConfig(num_cells=[8], activation_class=nn.Tanh, layer_class=nn.Linear),
                        GnnConfig(
                            topology="full",
                            self_loops=False,
                            gnn_class=torch_geometric.nn.conv.GraphConv,
                        ),
                        MlpConfig(num_cells=[6], activation_class=nn.Tanh, layer_class=nn.Linear),
                    ],
                    intermediate_sizes=[5,3],
                ),
                seed=0,
                config=ExperimentConfig.get_from_yaml(),
                task=VmasTask.NAVIGATION.get_from_yaml(),
            )
            experiment.run()

    """

    def __init__(
        self,
        topology: str,
        self_loops: bool,
        gnn_class: Type[torch_geometric.nn.MessagePassing],
        gnn_kwargs: Optional[dict],
        position_key: Optional[str],
<<<<<<< HEAD
        exclude_pos_from_node_features: bool,
=======
        exclude_pos_from_node_features: Optional[bool],
>>>>>>> 43a99c69
        velocity_key: Optional[str],
        edge_radius: Optional[float],
        **kwargs,
    ):
        self.topology = topology
        self.self_loops = self_loops
        self.position_key = position_key
        self.velocity_key = velocity_key
        self.exclude_pos_from_node_features = exclude_pos_from_node_features
        self.edge_radius = edge_radius

        super().__init__(**kwargs)

        self.pos_features = sum(
            [
                spec.shape[-1]
                for key, spec in self.input_spec.items(True, True)
                if _unravel_key_to_tuple(key)[-1] == position_key
            ]
        )  # Input keys ending with `position_key`
        if self.pos_features > 0:
            self.pos_features += 1  # We will add also 1-dimensional distance
        self.vel_features = sum(
            [
                spec.shape[-1]
                for key, spec in self.input_spec.items(True, True)
                if _unravel_key_to_tuple(key)[-1] == velocity_key
            ]
        )  # Input keys ending with `velocity_key`
        self.edge_features = self.pos_features + self.vel_features
        self.input_features = sum(
            [
                spec.shape[-1]
                for key, spec in self.input_spec.items(True, True)
                if _unravel_key_to_tuple(key)[-1]
                not in ((position_key) if self.exclude_pos_from_node_features else ())
            ]
        )  # Input keys not ending with `velocity_key` and `position_key`
        self.output_features = self.output_leaf_spec.shape[-1]

        if gnn_kwargs is None:
            gnn_kwargs = {}
        gnn_kwargs.update(
            {"in_channels": self.input_features, "out_channels": self.output_features}
        )
        self.gnn_supports_edge_attrs = (
            "edge_dim" in inspect.getfullargspec(gnn_class).args
        )
        if (
            self.position_key is not None or self.velocity_key is not None
        ) and not self.gnn_supports_edge_attrs:
            warnings.warn(
                "Position key or velocity key provided but GNN class does not support edge attributes. "
                "These input keys will be ignored. If instead you want to process them as node features, "
                "just set them (position_key or velocity_key) to null."
            )
        if (
            position_key is not None or velocity_key is not None
        ) and self.gnn_supports_edge_attrs:
            gnn_kwargs.update({"edge_dim": self.edge_features})

        self.gnns = nn.ModuleList(
            [
                gnn_class(**gnn_kwargs).to(self.device)
                for _ in range(self.n_agents if not self.share_params else 1)
            ]
        )
        self.edge_index = _get_edge_index(
            topology=self.topology,
            self_loops=self.self_loops,
            device=self.device,
            n_agents=self.n_agents,
        )

    def _perform_checks(self):
        super()._perform_checks()

        if self.topology not in TOPOLOGY_TYPES:
            raise ValueError(
                f"Got topology: {self.topology} but only available options are {TOPOLOGY_TYPES}"
            )
        if self.topology == "from_pos" and self.position_key is None:
            raise ValueError("If topology is from_pos, position_key must be provided")
<<<<<<< HEAD
=======
        if (
            self.position_key is not None
            and self.exclude_pos_from_node_features is None
        ):
            raise ValueError(
                "exclude_pos_from_node_features needs to be specified when position_key is provided"
            )
>>>>>>> 43a99c69

        if not self.input_has_agent_dim:
            raise ValueError(
                "The GNN module is not compatible with input that does not have the agent dimension,"
                "such as the global state in centralised critics. Please choose another critic model"
                "if your algorithm has a centralized critic and the task has a global state."
                "If you are using the GNN in a centralized critic, it should be the first layer."
            )

        input_shape = None
        for input_key, input_spec in self.input_spec.items(True, True):
            if len(input_spec.shape) == 2:
                if input_shape is None:
                    input_shape = input_spec.shape[:-1]
                else:
                    if input_spec.shape[:-1] != input_shape:
                        raise ValueError(
                            f"GNN inputs should all have the same shape up to the last dimension, got {self.input_spec}"
                        )
            else:
                raise ValueError(
                    f"GNN input value {input_key} from {self.input_spec} has an invalid shape"
                )

        if input_shape[-1] != self.n_agents:
            raise ValueError(
                f"The second to last input spec dimension should be the number of agents, got {self.input_spec}"
            )
        if (
            self.output_has_agent_dim
            and self.output_leaf_spec.shape[-2] != self.n_agents
        ):
            raise ValueError(
                "If the GNN output has the agent dimension,"
                " the second to last spec dimension should be the number of agents"
            )

    def _forward(self, tensordict: TensorDictBase) -> TensorDictBase:
        # Gather in_key
        input = torch.cat(
            [
                tensordict.get(in_key)
                for in_key in self.in_keys
                if _unravel_key_to_tuple(in_key)[-1]
                not in (
                    (self.position_key) if self.exclude_pos_from_node_features else ()
                )
            ],
            dim=-1,
        )
        if self.position_key is not None:
            pos = torch.cat(
                [
                    tensordict.get(in_key)
                    for in_key in self.in_keys
                    if _unravel_key_to_tuple(in_key)[-1] == self.position_key
                ],
                dim=-1,
            )
        else:
            pos = None
        if self.velocity_key is not None:
            vel = torch.cat(
                [
                    tensordict.get(in_key)
                    for in_key in self.in_keys
                    if _unravel_key_to_tuple(in_key)[-1] == self.velocity_key
                ],
                dim=-1,
            )
        else:
            vel = None

        batch_size = input.shape[:-2]

        graph = _batch_from_dense_to_ptg(
            x=input,
            edge_index=self.edge_index,
            pos=pos,
            vel=vel,
            self_loops=self.self_loops,
            edge_radius=self.edge_radius,
        )
        forward_gnn_params = {
            "x": graph.x,
            "edge_index": graph.edge_index,
        }
        if (
            self.position_key is not None or self.velocity_key is not None
        ) and self.gnn_supports_edge_attrs:
            forward_gnn_params.update({"edge_attr": graph.edge_attr})

        if not self.share_params:
            if not self.centralised:
                res = torch.stack(
                    [
                        gnn(**forward_gnn_params).view(
                            *batch_size,
                            self.n_agents,
                            self.output_features,
                        )[..., i, :]
                        for i, gnn in enumerate(self.gnns)
                    ],
                    dim=-2,
                )
            else:
                res = torch.stack(
                    [
                        gnn(**forward_gnn_params)
                        .view(
                            *batch_size,
                            self.n_agents,
                            self.output_features,
                        )
                        .mean(dim=-2)  # Mean pooling
                        for i, gnn in enumerate(self.gnns)
                    ],
                    dim=-2,
                )

        else:
            res = self.gnns[0](**forward_gnn_params).view(
                *batch_size, self.n_agents, self.output_features
            )
            if self.centralised:
                res = res.mean(dim=-2)  # Mean pooling

        tensordict.set(self.out_key, res)
        return tensordict


def _get_edge_index(topology: str, self_loops: bool, n_agents: int, device: str):
    if topology == "full":
        adjacency = torch.ones(n_agents, n_agents, device=device, dtype=torch.long)
        edge_index, _ = torch_geometric.utils.dense_to_sparse(adjacency)
        if not self_loops:
            edge_index, _ = torch_geometric.utils.remove_self_loops(edge_index)
    elif topology == "empty":
        if self_loops:
            edge_index = (
                torch.arange(n_agents, device=device, dtype=torch.long)
                .unsqueeze(0)
                .repeat(2, 1)
            )
        else:
            edge_index = torch.empty((2, 0), device=device, dtype=torch.long)
    elif topology == "from_pos":
        edge_index = None
    else:
        raise ValueError(f"Topology {topology} not supported")

    return edge_index


def _batch_from_dense_to_ptg(
    x: Tensor,
    edge_index: Optional[Tensor],
    self_loops: bool,
    pos: Tensor = None,
    vel: Tensor = None,
    edge_radius: Optional[float] = None,
) -> torch_geometric.data.Batch:
    batch_size = prod(x.shape[:-2])
    n_agents = x.shape[-2]
    x = x.view(-1, x.shape[-1])
    if pos is not None:
        pos = pos.view(-1, pos.shape[-1])
    if vel is not None:
        vel = vel.view(-1, vel.shape[-1])

    b = torch.arange(batch_size, device=x.device)

    graphs = torch_geometric.data.Batch()
    graphs.ptr = torch.arange(0, (batch_size + 1) * n_agents, n_agents)
    graphs.batch = torch.repeat_interleave(b, n_agents)
    graphs.x = x
    graphs.pos = pos
    graphs.vel = vel
    graphs.edge_attr = None

    if edge_index is not None:
        n_edges = edge_index.shape[1]
        # Tensor of shape [batch_size * n_edges]
        # in which edges corresponding to the same graph have the same index.
        batch = torch.repeat_interleave(b, n_edges)
        # Edge index for the batched graphs of shape [2, n_edges * batch_size]
        # we sum to each batch an offset of batch_num * n_agents to make sure that
        # the adjacency matrices remain independent
        batch_edge_index = edge_index.repeat(1, batch_size) + batch * n_agents
        graphs.edge_index = batch_edge_index
    else:
        if pos is None:
            raise RuntimeError("from_pos topology needs positions as input")
        graphs.edge_index = torch_geometric.nn.pool.radius_graph(
            graphs.pos, batch=graphs.batch, r=edge_radius, loop=self_loops
        )

    graphs = graphs.to(x.device)
    if pos is not None:
        graphs = torch_geometric.transforms.Cartesian(norm=False)(graphs)
        graphs = torch_geometric.transforms.Distance(norm=False)(graphs)
    if vel is not None:
        graphs = _RelVel()(graphs)

    return graphs


@dataclass
class GnnConfig(ModelConfig):
    """Dataclass config for a :class:`~benchmarl.models.Gnn`."""

    topology: str = MISSING
    self_loops: bool = MISSING

    gnn_class: Type[torch_geometric.nn.MessagePassing] = MISSING
    exclude_pos_from_node_features: bool = MISSING

    gnn_kwargs: Optional[dict] = None
    position_key: Optional[str] = None
    velocity_key: Optional[str] = None
<<<<<<< HEAD
=======
    exclude_pos_from_node_features: Optional[bool] = None
>>>>>>> 43a99c69
    edge_radius: Optional[float] = None

    @staticmethod
    def associated_class():
        return Gnn<|MERGE_RESOLUTION|>--- conflicted
+++ resolved
@@ -63,11 +63,7 @@
             representing the agent position. This key will not be processed as a node feature, but it will used to construct
             edge features. In particular it be used to compute relative positions (``pos_node_1 - pos_node_2``) and a
             one-dimensional distance for all neighbours in the graph.
-<<<<<<< HEAD
-        exclude_pos_from_node_features (bool): If ``position_key`` is provided,
-=======
         exclude_pos_from_node_features (optional, bool): If ``position_key`` is provided,
->>>>>>> 43a99c69
             wether to use it just to compute edge features or also include it in node features.
         velocity_key (str, optional): if provided, it will need to match a leaf key in the env observation spec
             representing the agent velocity. This key will not be processed as a node feature, but it will used to construct
@@ -121,11 +117,7 @@
         gnn_class: Type[torch_geometric.nn.MessagePassing],
         gnn_kwargs: Optional[dict],
         position_key: Optional[str],
-<<<<<<< HEAD
-        exclude_pos_from_node_features: bool,
-=======
         exclude_pos_from_node_features: Optional[bool],
->>>>>>> 43a99c69
         velocity_key: Optional[str],
         edge_radius: Optional[float],
         **kwargs,
@@ -209,8 +201,6 @@
             )
         if self.topology == "from_pos" and self.position_key is None:
             raise ValueError("If topology is from_pos, position_key must be provided")
-<<<<<<< HEAD
-=======
         if (
             self.position_key is not None
             and self.exclude_pos_from_node_features is None
@@ -218,7 +208,6 @@
             raise ValueError(
                 "exclude_pos_from_node_features needs to be specified when position_key is provided"
             )
->>>>>>> 43a99c69
 
         if not self.input_has_agent_dim:
             raise ValueError(
@@ -434,15 +423,11 @@
     self_loops: bool = MISSING
 
     gnn_class: Type[torch_geometric.nn.MessagePassing] = MISSING
-    exclude_pos_from_node_features: bool = MISSING
-
     gnn_kwargs: Optional[dict] = None
+
     position_key: Optional[str] = None
     velocity_key: Optional[str] = None
-<<<<<<< HEAD
-=======
     exclude_pos_from_node_features: Optional[bool] = None
->>>>>>> 43a99c69
     edge_radius: Optional[float] = None
 
     @staticmethod
