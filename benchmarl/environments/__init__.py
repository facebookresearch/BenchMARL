#  Copyright (c) Meta Platforms, Inc. and affiliates.
#
#  This source code is licensed under the license found in the
#  LICENSE file in the root directory of this source tree.
#

from .common import _get_task_config_class, Task

from .magent.common import MAgentTask
from .meltingpot.common import MeltingPotTask
from .myenv.common import MyenvTask
from .pettingzoo.common import PettingZooTask
from .smacv2.common import Smacv2Task
from .vmas.common import VmasTask

# The enum classes for the environments available.
# This is the only object in this file you need to modify when adding a new environment.
tasks = [VmasTask, Smacv2Task, PettingZooTask, MeltingPotTask, MAgentTask]

# This is a registry mapping "envname/task_name" to the EnvNameTask.TASK_NAME enum
# It is used by automatically load task enums from yaml files.
# It is populated automatically, do not modify.
task_config_registry = {}
<<<<<<< HEAD
for env in [VmasTask, Smacv2Task, PettingZooTask, MeltingPotTask, MyenvTask]:
    env_config_registry = {
        f"{env.env_name()}/{task.name.lower()}": task for task in env
    }
    task_config_registry.update(env_config_registry)

=======
>>>>>>> 6af25b47

# This is a registry mapping "envname_taskname" to the TaskConfig python dataclass of the task.
# It is used by hydra to validate loaded configs.
# You will see the "envname_taskname" strings in the hydra defaults at the top of yaml files.
# This is optional and, if a task does not possess an associated TaskConfig, this entry will be simply skipped.
# It is populated automatically, do not modify.
_task_class_registry = {}

# Automatic population of registries
for env in tasks:
    env_config_registry = {}
    environemnt_name = env.env_name()
    for task in env:
        task_name = task.name.lower()
        full_task_name = f"{environemnt_name}/{task_name}"
        env_config_registry[full_task_name] = task

        task_config_class = _get_task_config_class(environemnt_name, task_name)
        if task_config_class is not None:
            _task_class_registry[full_task_name.replace("/", "_")] = task_config_class
    task_config_registry.update(env_config_registry)<|MERGE_RESOLUTION|>--- conflicted
+++ resolved
@@ -21,15 +21,6 @@
 # It is used by automatically load task enums from yaml files.
 # It is populated automatically, do not modify.
 task_config_registry = {}
-<<<<<<< HEAD
-for env in [VmasTask, Smacv2Task, PettingZooTask, MeltingPotTask, MyenvTask]:
-    env_config_registry = {
-        f"{env.env_name()}/{task.name.lower()}": task for task in env
-    }
-    task_config_registry.update(env_config_registry)
-
-=======
->>>>>>> 6af25b47
 
 # This is a registry mapping "envname_taskname" to the TaskConfig python dataclass of the task.
 # It is used by hydra to validate loaded configs.
