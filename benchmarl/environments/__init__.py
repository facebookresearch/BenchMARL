#  Copyright (c) Meta Platforms, Inc. and affiliates.
#
#  This source code is licensed under the license found in the
#  LICENSE file in the root directory of this source tree.
#

from .common import _get_task_config_class, Task
from .meltingpot.common import MeltingPotTask
from .pettingzoo.common import PettingZooTask
from .smacv2.common import Smacv2Task
from .vmas.common import VmasTask

# The enum classes for the environments available.
# This is the only object in this file you need to modify when adding a new environment.
tasks = [VmasTask, Smacv2Task, PettingZooTask, MeltingPotTask]

# This is a registry mapping "envname/task_name" to the EnvNameTask.TASK_NAME enum
# It is used by automatically load task enums from yaml files.
# It is populated automatically, do not modify.
task_config_registry = {}

<<<<<<< HEAD
from .vmas.balance import TaskConfig as BalanceConfig
from .vmas.dispersion import TaskConfig as DispersionConfig
from .vmas.dropout import TaskConfig as DropoutConfig
from .vmas.give_way import TaskConfig as GiveWayConfig
from .vmas.navigation import TaskConfig as NavigationConfig
from .vmas.reverse_transport import TaskConfig as ReverseTransportConfig
from .vmas.rm_navigation import TaskConfig as RmNavigationConfig
from .vmas.sampling import TaskConfig as SamplingConfig
from .vmas.simple_adverasary import TaskConfig as VmasSimpleAdversaryConfig
from .vmas.simple_crypto import TaskConfig as VmasSimpleCryptoConfig
from .vmas.simple_push import TaskConfig as VmasSimplePushConfig
from .vmas.simple_reference import TaskConfig as VmasSimpleReferenceConfig
from .vmas.simple_speaker_listener import TaskConfig as VmasSimpleSpeakerListenerConfig
from .vmas.simple_spread import TaskConfig as VmasSimpleSpreadConfig
from .vmas.simple_tag import TaskConfig as VmasSimpleTagConfig
from .vmas.simple_world_comm import TaskConfig as VmasSimpleWorldComm
from .vmas.transport import TaskConfig as TransportConfig
from .vmas.wheel import TaskConfig as WheelConfig
from .vmas.wind_flocking import TaskConfig as WindFlockingConfig
=======
# This is a registry mapping "envname_taskname" to the TaskConfig python dataclass of the task.
# It is used by hydra to validate loaded configs.
# You will see the "envname_taskname" strings in the hydra defaults at the top of yaml files.
# This is optional and, if a task does not possess an associated TaskConfig, this entry will be simply skipped.
# It is populated automatically, do not modify.
_task_class_registry = {}
>>>>>>> a9309159

# Automatic population of registries
for env in tasks:
    env_config_registry = {}
    environemnt_name = env.env_name()
    for task in env:
        task_name = task.name.lower()
        full_task_name = f"{environemnt_name}/{task_name}"
        env_config_registry[full_task_name] = task

<<<<<<< HEAD
# This is a registry mapping task config schemas names to their python dataclass
# It is used by hydra to validate loaded configs.
# You will see the "envname_taskname_config" strings in the hydra defaults at the top of yaml files.
# This feature is optional.
_task_class_registry = {
    "vmas_balance_config": BalanceConfig,
    "vmas_sampling_config": SamplingConfig,
    "vmas_navigation_config": NavigationConfig,
    "vmas_rm_navigation_config": RmNavigationConfig,
    "vmas_transport_config": TransportConfig,
    "vmas_reverse_transport_config": ReverseTransportConfig,
    "vmas_wheel_config": WheelConfig,
    "vmas_dispersion_config": DispersionConfig,
    "vmas_give_way_config": GiveWayConfig,
    "vmas_wind_flocking_config": WindFlockingConfig,
    "vmas_dropout_config": DropoutConfig,
    "vmas_simple_adversary_config": VmasSimpleAdversaryConfig,
    "vmas_simple_crypto_config": VmasSimpleCryptoConfig,
    "vmas_simple_push_config": VmasSimplePushConfig,
    "vmas_simple_reference_config": VmasSimpleReferenceConfig,
    "vmas_simple_speaker_listener_config": VmasSimpleSpeakerListenerConfig,
    "vmas_simple_spread_config": VmasSimpleSpreadConfig,
    "vmas_simple_tag_config": VmasSimpleTagConfig,
    "vmas_simple_world_comm_config": VmasSimpleWorldComm,
    "pettingzoo_multiwalker_config": MultiwalkerConfig,
    "pettingzoo_waterworld_config": WaterworldConfig,
    "pettingzoo_simple_adversary_config": SimpleAdversaryConfig,
    "pettingzoo_simple_crypto_config": SimpleCryptoConfig,
    "pettingzoo_simple_push_config": SimplePushConfig,
    "pettingzoo_simple_reference_config": SimpleReferenceConfig,
    "pettingzoo_simple_speaker_listener_config": SimpleSpeakerListenerConfig,
    "pettingzoo_simple_spread_config": SimpleSpreadConfig,
    "pettingzoo_simple_tag_config": SimpleTagConfig,
    "pettingzoo_simple_world_comm_config": SimpleWorldComm,
}
=======
        task_config_class = _get_task_config_class(environemnt_name, task_name)
        if task_config_class is not None:
            _task_class_registry[full_task_name.replace("/", "_")] = task_config_class
    task_config_registry.update(env_config_registry)
>>>>>>> a9309159
<|MERGE_RESOLUTION|>--- conflicted
+++ resolved
@@ -19,34 +19,12 @@
 # It is populated automatically, do not modify.
 task_config_registry = {}
 
-<<<<<<< HEAD
-from .vmas.balance import TaskConfig as BalanceConfig
-from .vmas.dispersion import TaskConfig as DispersionConfig
-from .vmas.dropout import TaskConfig as DropoutConfig
-from .vmas.give_way import TaskConfig as GiveWayConfig
-from .vmas.navigation import TaskConfig as NavigationConfig
-from .vmas.reverse_transport import TaskConfig as ReverseTransportConfig
-from .vmas.rm_navigation import TaskConfig as RmNavigationConfig
-from .vmas.sampling import TaskConfig as SamplingConfig
-from .vmas.simple_adverasary import TaskConfig as VmasSimpleAdversaryConfig
-from .vmas.simple_crypto import TaskConfig as VmasSimpleCryptoConfig
-from .vmas.simple_push import TaskConfig as VmasSimplePushConfig
-from .vmas.simple_reference import TaskConfig as VmasSimpleReferenceConfig
-from .vmas.simple_speaker_listener import TaskConfig as VmasSimpleSpeakerListenerConfig
-from .vmas.simple_spread import TaskConfig as VmasSimpleSpreadConfig
-from .vmas.simple_tag import TaskConfig as VmasSimpleTagConfig
-from .vmas.simple_world_comm import TaskConfig as VmasSimpleWorldComm
-from .vmas.transport import TaskConfig as TransportConfig
-from .vmas.wheel import TaskConfig as WheelConfig
-from .vmas.wind_flocking import TaskConfig as WindFlockingConfig
-=======
 # This is a registry mapping "envname_taskname" to the TaskConfig python dataclass of the task.
 # It is used by hydra to validate loaded configs.
 # You will see the "envname_taskname" strings in the hydra defaults at the top of yaml files.
 # This is optional and, if a task does not possess an associated TaskConfig, this entry will be simply skipped.
 # It is populated automatically, do not modify.
 _task_class_registry = {}
->>>>>>> a9309159
 
 # Automatic population of registries
 for env in tasks:
@@ -57,45 +35,7 @@
         full_task_name = f"{environemnt_name}/{task_name}"
         env_config_registry[full_task_name] = task
 
-<<<<<<< HEAD
-# This is a registry mapping task config schemas names to their python dataclass
-# It is used by hydra to validate loaded configs.
-# You will see the "envname_taskname_config" strings in the hydra defaults at the top of yaml files.
-# This feature is optional.
-_task_class_registry = {
-    "vmas_balance_config": BalanceConfig,
-    "vmas_sampling_config": SamplingConfig,
-    "vmas_navigation_config": NavigationConfig,
-    "vmas_rm_navigation_config": RmNavigationConfig,
-    "vmas_transport_config": TransportConfig,
-    "vmas_reverse_transport_config": ReverseTransportConfig,
-    "vmas_wheel_config": WheelConfig,
-    "vmas_dispersion_config": DispersionConfig,
-    "vmas_give_way_config": GiveWayConfig,
-    "vmas_wind_flocking_config": WindFlockingConfig,
-    "vmas_dropout_config": DropoutConfig,
-    "vmas_simple_adversary_config": VmasSimpleAdversaryConfig,
-    "vmas_simple_crypto_config": VmasSimpleCryptoConfig,
-    "vmas_simple_push_config": VmasSimplePushConfig,
-    "vmas_simple_reference_config": VmasSimpleReferenceConfig,
-    "vmas_simple_speaker_listener_config": VmasSimpleSpeakerListenerConfig,
-    "vmas_simple_spread_config": VmasSimpleSpreadConfig,
-    "vmas_simple_tag_config": VmasSimpleTagConfig,
-    "vmas_simple_world_comm_config": VmasSimpleWorldComm,
-    "pettingzoo_multiwalker_config": MultiwalkerConfig,
-    "pettingzoo_waterworld_config": WaterworldConfig,
-    "pettingzoo_simple_adversary_config": SimpleAdversaryConfig,
-    "pettingzoo_simple_crypto_config": SimpleCryptoConfig,
-    "pettingzoo_simple_push_config": SimplePushConfig,
-    "pettingzoo_simple_reference_config": SimpleReferenceConfig,
-    "pettingzoo_simple_speaker_listener_config": SimpleSpeakerListenerConfig,
-    "pettingzoo_simple_spread_config": SimpleSpreadConfig,
-    "pettingzoo_simple_tag_config": SimpleTagConfig,
-    "pettingzoo_simple_world_comm_config": SimpleWorldComm,
-}
-=======
         task_config_class = _get_task_config_class(environemnt_name, task_name)
         if task_config_class is not None:
             _task_class_registry[full_task_name.replace("/", "_")] = task_config_class
-    task_config_registry.update(env_config_registry)
->>>>>>> a9309159
+    task_config_registry.update(env_config_registry)