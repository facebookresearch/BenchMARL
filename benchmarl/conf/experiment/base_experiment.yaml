--- conflicted
+++ resolved
@@ -55,13 +55,8 @@
 on_policy_collected_frames_per_batch: 6000
 # Number of environments used for collection
 # If the environment is vectorized, this will be the number of batched environments.
-<<<<<<< HEAD
 # Otherwise batching will be simulated and each env will be run sequentially.
 on_policy_n_envs_per_worker: 1
-=======
-# Otherwise batching will be simulated and each env will be run sequentially or parallelly depending on parallel_collection.
-on_policy_n_envs_per_worker: 10
->>>>>>> 6af25b47
 # This is the number of times collected_frames_per_batch will be split into minibatches and trained
 on_policy_n_minibatch_iters: 45
 # In on-policy algorithms the train_batch_size will be equal to the on_policy_collected_frames_per_batch
@@ -72,13 +67,8 @@
 off_policy_collected_frames_per_batch: 6000
 # Number of environments used for collection
 # If the environment is vectorized, this will be the number of batched environments.
-<<<<<<< HEAD
 # Otherwise batching will be simulated and each env will be run sequentially.
 off_policy_n_envs_per_worker: 1
-=======
-# Otherwise batching will be simulated and each env will be run sequentially or parallelly depending on parallel_collection.
-off_policy_n_envs_per_worker: 10
->>>>>>> 6af25b47
 # This is the number of times off_policy_train_batch_size will be sampled from the buffer and trained over.
 off_policy_n_optimizer_steps: 1000
 # Number of frames used for each off_policy_n_optimizer_steps when training off-policy algorithms
@@ -102,13 +92,8 @@
 # Frequency of evaluation in terms of collected frames (this should be a multiple of on/off_policy_collected_frames_per_batch)
 evaluation_interval: 120_000
 # Number of episodes that evaluation is run on
-<<<<<<< HEAD
 evaluation_episodes: 1
 # If True, when stochastic policies are evaluated, their mode is taken, otherwise, if False, they are sampled
-=======
-evaluation_episodes: 10
-# If True, when stochastic policies are evaluated, their deterministic value is taken, otherwise, if False, they are sampled
->>>>>>> 6af25b47
 evaluation_deterministic_actions: True
 
 # List of loggers to use, options are: wandb, csv, tensorboard, mflow
