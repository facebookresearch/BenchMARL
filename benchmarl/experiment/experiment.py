--- conflicted
+++ resolved
@@ -17,10 +17,7 @@
 from torchrl.envs import EnvBase, RewardSum, SerialEnv, TransformedEnv
 from torchrl.envs.transforms import Compose
 from torchrl.envs.utils import ExplorationType, set_exploration_type
-<<<<<<< HEAD
 from torchrl.record.loggers import generate_exp_name
-=======
->>>>>>> b176244f
 from tqdm import tqdm
 
 from benchmarl.algorithms.common import AlgorithmConfig
@@ -137,12 +134,9 @@
         self.n_iters_performed = 0
         self.mean_return = 0
 
-<<<<<<< HEAD
         if self.config.restore_file is not None:
             self.load_trainer()
 
-=======
->>>>>>> b176244f
     @property
     def on_policy(self) -> bool:
         return self.algorithm_config.on_policy()
@@ -325,10 +319,6 @@
         pbar = tqdm(
             initial=self.n_iters_performed,
             total=self.config.n_iters,
-<<<<<<< HEAD
-            # desc=f"mean return = {self.mean_return}",
-=======
->>>>>>> b176244f
         )
         sampling_start = time.time()
 
@@ -344,15 +334,12 @@
             )
             pbar.set_description(f"mean return = {self.mean_return}", refresh=False)
             pbar.update()
-<<<<<<< HEAD
 
             if (
                 self.config.checkpoint_interval > 0
                 and self.n_iters_performed % self.config.checkpoint_interval == 0
             ):
                 self.save_trainer()
-=======
->>>>>>> b176244f
 
             # Loop over groups
             training_start = time.time()
